--- conflicted
+++ resolved
@@ -5,7 +5,6 @@
 ver_tup = platform.python_version_tuple()[0:2]
 ver_tup = tuple(int(i) for i in ver_tup)
 is_x86_or_x86_64 = platform.machine().lower() in ('i386', 'i686', 'x86', 'x86_64', 'amd64')
-
 def pytest_ignore_collect(path):
     path = str(path)
     # Serious technical debt
@@ -17,11 +16,7 @@
         return True
     if 'conf.py' in path:
         return True
-<<<<<<< HEAD
-    if ver_tup <= (3, 7) or ver_tup >= (3, 13) or is_pypy:
-=======
-    if ver_tup < (3, 7) or ver_tup >= (3, 13) or is_pypy or not is_x86_or_x86_64:
->>>>>>> 91168f93
+    if ver_tup <= (3, 7) or ver_tup >= (3, 13) or is_pypy or not is_x86_or_x86_64:
         # numba does not yet run under pypy
         if 'numba' in path:
             return True
