'''Chemical Engineering Design Library (ChEDL). Utilities for process modeling.
Copyright (C) 2019, 2020, 2021, 2022 Caleb Bell <Caleb.Andrew.Bell@gmail.com>

Permission is hereby granted, free of charge, to any person obtaining a copy
of this software and associated documentation files (the "Software"), to deal
in the Software without restriction, including without limitation the rights
to use, copy, modify, merge, publish, distribute, sublicense, and/or sell
copies of the Software, and to permit persons to whom the Software is
furnished to do so, subject to the following conditions:

The above copyright notice and this permission notice shall be included in all
copies or substantial portions of the Software.

THE SOFTWARE IS PROVIDED "AS IS", WITHOUT WARRANTY OF ANY KIND, EXPRESS OR
IMPLIED, INCLUDING BUT NOT LIMITED TO THE WARRANTIES OF MERCHANTABILITY,
FITNESS FOR A PARTICULAR PURPOSE AND NONINFRINGEMENT. IN NO EVENT SHALL THE
AUTHORS OR COPYRIGHT HOLDERS BE LIABLE FOR ANY CLAIM, DAMAGES OR OTHER
LIABILITY, WHETHER IN AN ACTION OF CONTRACT, TORT OR OTHERWISE, ARISING FROM,
OUT OF OR IN CONNECTION WITH THE SOFTWARE OR THE USE OR OTHER DEALINGS IN THE
SOFTWARE.

This module contains classes and functions for performing flash calculations.

For reporting bugs, adding feature requests, or submitting pull requests,
please use the `GitHub issue tracker <https://github.com/CalebBell/thermo/>`_.


'''

__all__ = ['Flash']

from math import floor, log10, nan

from chemicals.utils import mixing_simple, property_mass_to_molar, rho_to_Vm
from fluids.constants import R
from fluids.numerics import linspace, logspace
from fluids.numerics import numpy as np

from thermo import phases
from thermo.equilibrium import EquilibriumState
from thermo.flash.flash_utils import (
    LL_boolean_check,
    VL_boolean_check,
    VLL_boolean_check,
    VLL_or_LL_boolean_check,
    VLN_or_LN_boolean_check,
    flash_phase_boundary_one_sided_secant,
    incipient_liquid_bounded_PT_sat,
    incipient_phase_bounded_naive,
    incipient_phase_one_sided_secant,
)
from thermo.phase_identification import identify_sort_phases
from thermo.utils import has_matplotlib

try:
    zeros, ones, ndarray = np.zeros, np.ones, np.ndarray
except:
    pass

spec_to_iter_vars = {
     (True, False, False, True, False, False) : ('T', 'H', 'P'), # Iterating on P is slow, derivatives look OK
     # (True, False, False, True, False, False) : ('T', 'H', 'V'), # Iterating on P is slow, derivatives look OK
     (True, False, False, False, True, False) : ('T', 'S', 'P'),
     (True, False, False, False, False, True) : ('T', 'U', 'V'),

     (False, True, False, True, False, False) : ('P', 'H', 'T'),
     (False, True, False, False, True, False) : ('P', 'S', 'T'),
     (False, True, False, False, False, True) : ('P', 'U', 'T'),

     (False, False, True, True, False, False) : ('V', 'H', 'P'), # TODO: change these ones to iterate on T?
     (False, False, True, False, True, False) : ('V', 'S', 'P'),
     (False, False, True, False, False, True) : ('V', 'U', 'P'),
}

spec_to_iter_vars_backup =  {
    (True, False, False, True, False, False) : ('T', 'H', 'V'),
    (True, False, False, False, True, False) : ('T', 'S', 'V'),
    (True, False, False, False, False, True) : ('T', 'U', 'P'),

    (False, True, False, True, False, False) : ('P', 'H', 'V'),
    (False, True, False, False, True, False) : ('P', 'S', 'V'),
    (False, True, False, False, False, True) : ('P', 'U', 'V'),

    (False, False, True, True, False, False) : ('V', 'H', 'T'),
    (False, False, True, False, True, False) : ('V', 'S', 'T'),
    (False, False, True, False, False, True) : ('V', 'U', 'T'),
}

empty_flash_conv = {'iterations': 0, 'err': 0.0, 'stab_guess_name': None}
one_in_list = [1.0]
empty_list = []

NAIVE_BISECTION_PHASE_MIXING_BOUNDARY = 'NAIVE_BISECTION_PHASE_MIXING_BOUNDARY'
SATURATION_SECANT_PHASE_MIXING_BOUNDARY = 'SATURATION_SECANT_PHASE_MIXING_BOUNDARY'
PT_SECANT_PHASE_MIXING_BOUNDARY = 'SATURATION_SECANT_PHASE_MIXING_BOUNDARY'

SECANT_PHASE_BOUNDARY = 'SECANT_PHASE_BOUNDARY'

CAS_H2O = '7732-18-5'


class Flash:
    r'''Base class for performing flash calculations. All Flash objects need
    to inherit from this, and common methods can be added to it.
    '''

    def __init_subclass__(cls):
        cls.__full_path__ = f"{cls.__module__}.{cls.__qualname__}"

    def flash(self, zs=None, T=None, P=None, VF=None, SF=None, V=None, H=None,
              S=None, G=None, U=None, A=None, solution=None, hot_start=None,
              retry=False, dest=None, rho=None, rho_mass=None, H_mass=None,
              S_mass=None, G_mass=None, U_mass=None, A_mass=None,
              spec_fun=None, H_reactive=None):
        r'''Method to perform a flash calculation and return the result as an
        :obj:`EquilibriumState <thermo.equilibrium.EquilibriumState>` object.
        This generic interface allows flashes with any combination of valid
        specifications; if a flash is unimplemented and error will be raised.

        Parameters
        ----------
        zs : list[float], optional
            Mole fractions of each component, required unless there is only
            one component, [-]
        T : float, optional
            Temperature, [K]
        P : float, optional
            Pressure, [Pa]
        VF : float, optional
            Vapor fraction, [-]
        SF : float, optional
            Solid fraction, [-]
        V : float, optional
            Molar volume of the overall bulk, [m^3/mol]
        H : float, optional
            Molar enthalpy of the overall bulk, [J/mol]
        S : float, optional
            Molar entropy of the overall bulk, [J/(mol*K)]
        G : float, optional
            Molar Gibbs free energy of the overall bulk, [J/mol]
        U : float, optional
            Molar internal energy of the overall bulk, [J/mol]
        A : float, optional
            Molar Helmholtz energy of the overall bulk, [J/mol]
        solution : str or int, optional
           When multiple solutions exist, if more than one is found they will
           be sorted by T (and then P) increasingly; this number will index
           into the multiple solution array. Negative indexing is supported.
           'high' is an alias for 0, and 'low' an alias for -1. Setting this
           parameter may make a flash slower because in some cases more checks
           are performed. [-]
        hot_start : :obj:`EquilibriumState <thermo.equilibrium.EquilibriumState>`
            A previously converged flash or initial guessed state from which
            the flash can begin; this parameter can save time in some cases,
            [-]
        retry : bool
            Usually for flashes like UV or PH, there are multiple sets of
            possible iteration variables. For the UV case, the prefered
            iteration variable is P, so each iteration a PV solve is done on
            the phase; but equally the flash can be done iterating on
            `T`, where a TV solve is done on the phase each iteration.
            Depending on the tolerances, the flash type, the thermodynamic
            consistency of the phase, and other factors, it is possible the
            flash can fail. If `retry` is set to True, the alternate variable
            set will be iterated as a backup if the first flash fails. [-]
        dest : None or :obj:`EquilibriumState <thermo.equilibrium.EquilibriumState>` or :obj:`EquilibriumStream <thermo.stream.EquilibriumStream>`
            What type of object the flash result is set into; leave as None to
            obtain the normal `EquilibriumState` results, [-]
        rho : float, optional
            Molar density of the overall bulk; this is trivially converted to
            a `V` spec, [mol/m^3]
        rho_mass : float, optional
            Mass density of the overall bulk; this is trivially converted to
            a `rho` spec, [kg/m^3]
        H_mass : float, optional
            Mass enthalpy of the overall bulk; this is trivially converted to
            a `H` spec, [J/kg]
        S_mass : float, optional
            Mass entropy of the overall bulk; this is trivially converted to
            a `S` spec, [J/(kg*K)]
        G_mass : float, optional
            Mass Gibbs free energy of the overall bulk; this is trivially converted to
            a `G` spec, [J/kg]
        U_mass : float, optional
            Mass internal energy of the overall bulk; this is trivially converted to
            a `U` spec, [J/kg]
        A_mass : float, optional
            Mass Helmholtz energy of the overall bulk; this is trivially converted to
            a `A` spec, [J/kg]
        H_reactive : float, optional
            Molar reactive enthalpy, [J/mol]

        Returns
        -------
        results : :obj:`EquilibriumState <thermo.equilibrium.EquilibriumState>`
            Equilibrium object containing the state of the phases after the
            flash calculation [-]

        Notes
        -----
        .. warning::
            Not all flash specifications have a unique solution. Not all flash
            specifications will converge, whether from a bad model, bad inputs,
            or simply a lack of convergence by the implemented algorithms.
            You are welcome to submit these cases to the author but the library
            is provided AS IS, with NO SUPPORT.

        .. warning::
            Convergence of a flash may be impaired by providing `hot_start`.
            If reliability is desired, do not use this parameter.

        .. warning::
            The most likely thermodynamic methods to converge are
            thermodynamically consistent ones. This means e.g. an ideal liquid
            and an ideal gas; or an equation of state for both
            phases. Mixing thermodynamic models increases the possibility of
            multiple solutions, discontinuities, and other not-fun issues for
            the algorithms.

        Examples
        --------
        '''
        # print('flashing',T, P, H, S, VF)
        if zs is None:
            if self.N == 1:
                zs = ones(1) if self.vectorized else [1.0]
            else:
                raise ValueError("Composition missing for flash")
        constants, correlations = self.constants, self.correlations
        settings = self.settings
        if dest is None:
            dest = EquilibriumState
#        if self.N > 1 and 0:
#            for zi in zs:
#                if zi == 1.0:
#                    # Does not work - phases expect multiple components mole fractions
#                    return self.flash_pure.flash(zs=zs, T=T, P=P, VF=VF, SF=SF,
#                                           V=V, H=H, S=S, U=U, G=G, A=A,
#                                           solution=solution, retry=retry,
#                                           hot_start=hot_start)
        if rho is not None:
            V, rho = 1.0/rho, None
        if rho_mass is not None:
            V, rho_mass = rho_to_Vm(rho_mass, mixing_simple(zs, constants.MWs)), None
        if H_mass is not None:
            H, H_mass = property_mass_to_molar(H_mass, mixing_simple(zs, constants.MWs)), None
        if S_mass is not None:
            S, S_mass = property_mass_to_molar(S_mass, mixing_simple(zs, constants.MWs)), None
        if G_mass is not None:
            G, G_mass = property_mass_to_molar(G_mass, mixing_simple(zs, constants.MWs)), None
        if U_mass is not None:
            U, U_mass = property_mass_to_molar(U_mass, mixing_simple(zs, constants.MWs)), None
        if A_mass is not None:
            A, A_mass = property_mass_to_molar(A_mass, mixing_simple(zs, constants.MWs)), None
        if H_reactive is not None:
            Hfgs = constants.Hfgs
            H = H_reactive - sum(zs[i]*Hfgs[i] for i in range(constants.N))
            H_reactive = None

        T_spec = T is not None
        P_spec = P is not None
        V_spec = V is not None
        H_spec = H is not None
        S_spec = S is not None
        U_spec = U is not None
        # Normally multiple solutions
        A_spec = A is not None
        G_spec = G is not None

        HSGUA_spec_count = H_spec + S_spec + G_spec + U_spec + A_spec


        VF_spec = VF is not None
        SF_spec = SF is not None

        flash_specs = {'zs': zs}
        if T_spec:
            T = float(T)
            flash_specs['T'] = T
            if T < self.T_MIN_FLASH_ANY:
                raise ValueError("Specified temperature ({} K) is below the minimum temeprature ({} K) "
                                 "supported by any of the provided phases".format(T, self.T_MIN_FLASH_ANY))
            # if T <= 0.0:
            #     raise ValueError("Specified temperature (%s K) is unphysical" %(T,))
        if P_spec:
            P = float(P)
            flash_specs['P'] = P
            if P <= 0.0:
                raise ValueError(f"Specified pressure ({P} Pa) is unphysical")
        if V_spec:
            # high-precision volumes are needed in some cases
            # V = float(V)
            flash_specs['V'] = V
            if V <= 0.0:
                raise ValueError(f"Specified molar volume ({V} m^3/mol) is unphysical")
        if H_spec:
            H = float(H)
            flash_specs['H'] = H
        if S_spec:
            S = float(S)
            flash_specs['S'] = S
        if U_spec:
            U = float(U)
            flash_specs['U'] = U
        if G_spec:
            G = float(G)
            flash_specs['G'] = G
        if A_spec:
            A = float(A)
            flash_specs['A'] = A

        if VF_spec:
            VF_spec = float(VF_spec)
            flash_specs['VF'] = VF
            if VF < 0.0 or VF > 1.0:
                raise ValueError(f"Specified vapor fraction ({VF}) is not between 0 and 1")
            elif not self.supports_VF_flash:
                raise ValueError("Cannot flash with a vapor fraction spec without at least one gas and liquid phase defined")
        if SF_spec:
            SF_spec = float(SF_spec)
            flash_specs['SF'] = SF
            if SF < 0.0 or SF > 1.0:
                raise ValueError(f"Specified solid fraction ({VF}) is not between 0 and 1")
            elif not self.supports_SF_flash:
                raise ValueError("Cannot flash with a solid fraction spec without at least one gas and liquid phase defined, as well as a solid phase")

        if ((T_spec and (P_spec or V_spec)) or (P_spec and V_spec)):
            g, ls, ss, betas, flash_convergence = self.flash_TPV(T=T, P=P, V=V, zs=zs, solution=solution, hot_start=hot_start)
            # TODO can creating a list here be avoided?
            if g is not None:
                id_phases = [g] + ls + ss
            else:
                id_phases = ls + ss

            g, ls, ss, betas = identify_sort_phases(id_phases, betas, constants,
                                                    correlations, settings=settings,
                                                    skip_solids=self.skip_solids)

            a_phase = id_phases[0]
            return dest(a_phase.T, a_phase.P, zs, gas=g, liquids=ls, solids=ss,
                                    betas=betas, flash_specs=flash_specs,
                                    flash_convergence=flash_convergence,
                                    constants=constants, correlations=correlations,
                                    settings=settings, flasher=self)

        elif T_spec and VF_spec:
            # All dew/bubble are the same with 1 component
            Psat, ls, g, iterations, err = self.flash_TVF(T, VF=VF, zs=zs, hot_start=hot_start)
            if type(ls) is not list:
                ls = [ls]
            flash_convergence = {'iterations': iterations, 'err': err}

            return dest(T, Psat, zs, gas=g, liquids=ls, solids=[],
                                    betas=[VF, 1.0 - VF], flash_specs=flash_specs,
                                    flash_convergence=flash_convergence,
                                    constants=constants, correlations=correlations,
                                    settings=settings, flasher=self)

        elif P_spec and VF_spec:
            # All dew/bubble are the same with 1 component
            Tsat, ls, g, iterations, err = self.flash_PVF(P, VF=VF, zs=zs, hot_start=hot_start)
            if type(ls) is not list:
                ls = [ls]
            flash_convergence = {'iterations': iterations, 'err': err}

            return dest(Tsat, P, zs, gas=g, liquids=ls, solids=[],
                                    betas=[VF, 1.0 - VF], flash_specs=flash_specs,
                                    flash_convergence=flash_convergence,
                                    constants=constants, correlations=correlations,
                                    settings=settings, flasher=self)
        elif T_spec and SF_spec:
            Psub, other_phase, s, iterations, err = self.flash_TSF(T, SF=SF, zs=zs, hot_start=hot_start)
            if other_phase.is_gas:
                g, liquids = other_phase, []
            else:
                g, liquids = None, [other_phase]
            flash_convergence = {'iterations': iterations, 'err': err}
#
            return dest(T, Psub, zs, gas=g, liquids=liquids, solids=[s],
                                    betas=[1-SF, SF], flash_specs=flash_specs,
                                    flash_convergence=flash_convergence,
                                    constants=constants, correlations=correlations,
                                    settings=settings, flasher=self)
        elif P_spec and SF_spec:
            Tsub, other_phase, s, iterations, err = self.flash_PSF(P, SF=SF, zs=zs, hot_start=hot_start)
            if other_phase.is_gas:
                g, liquids = other_phase, []
            else:
                g, liquids = None, [other_phase]
            flash_convergence = {'iterations': iterations, 'err': err}
#
            return dest(Tsub, P, zs, gas=g, liquids=liquids, solids=[s],
                                    betas=[1-SF, SF], flash_specs=flash_specs,
                                    flash_convergence=flash_convergence,
                                    constants=constants, correlations=correlations,
                                    settings=settings, flasher=self)
        elif VF_spec and any([H_spec, S_spec, U_spec, G_spec, A_spec]):
            spec_var, spec_val = [(k, v) for k, v in flash_specs.items() if k not in ('VF', 'zs')][0]
            T, Psat, liquid, gas, iters_inner, err_inner, err, iterations = self.flash_VF_HSGUA(VF, spec_val, fixed_var='VF', spec_var=spec_var, zs=zs, solution=solution, hot_start=hot_start)
            flash_convergence = {'iterations': iterations, 'err': err, 'inner_flash_convergence': {'iterations': iters_inner, 'err': err_inner}}
            return dest(T, Psat, zs, gas=gas, liquids=[liquid], solids=[],
                                    betas=[VF, 1.0 - VF], flash_specs=flash_specs,
                                    flash_convergence=flash_convergence,
                                    constants=constants, correlations=correlations,
                                    settings=settings, flasher=self)
        elif HSGUA_spec_count == 2:
            pass

        single_iter_key = (T_spec, P_spec, V_spec, H_spec, S_spec, U_spec)
        if single_iter_key in spec_to_iter_vars:
            fixed_var, spec, iter_var = spec_to_iter_vars[single_iter_key]
            _, _, iter_var_backup = spec_to_iter_vars_backup[single_iter_key]
            if T_spec:
                fixed_var_val = T
            elif P_spec:
                fixed_var_val = P
            else:
                fixed_var_val = V

            if H_spec:
                spec_val = H
            elif S_spec:
                spec_val = S
            else:
                spec_val = U

            # Only allow one
#            g, ls, ss, betas, flash_convergence = self.flash_TPV_HSGUA(fixed_var_val, spec_val, fixed_var, spec, iter_var)
            try:
                g, ls, ss, betas, flash_convergence = self.flash_TPV_HSGUA(fixed_var_val, spec_val, fixed_var, spec, iter_var, zs=zs, solution=solution, hot_start=hot_start, spec_fun=spec_fun)
            except Exception as e:
                if retry:
                    print('retrying HSGUA flash')
                    g, ls, ss, betas, flash_convergence = self.flash_TPV_HSGUA(fixed_var_val, spec_val, fixed_var, spec, iter_var_backup, zs=zs, solution=solution, hot_start=hot_start, spec_fun=spec_fun)
                else:
                    raise e
#            except UnconvergedError as e:
#                 if fixed_var == 'T' and iter_var in ('S', 'H', 'U'):
#                     g, ls, ss, betas, flash_convergence = self.flash_TPV_HSGUA(fixed_var_val, spec_val, fixed_var, spec, iter_var_backup, solution=solution)
#                 else:
                # Not sure if good idea - would prefer to converge without
            phases = ls + ss
            if g:
                phases += [g]
            T, P = phases[0].T, phases[0].P
            if self.N > 1:
                g, ls, ss, betas = identify_sort_phases(phases, betas, constants,
                                                        correlations, settings=settings,
                                                        skip_solids=self.skip_solids)

            return dest(T, P, zs, gas=g, liquids=ls, solids=ss,
                                    betas=betas, flash_specs=flash_specs,
                                    flash_convergence=flash_convergence,
                                    constants=constants, correlations=correlations,
                                    settings=settings, flasher=self)

        else:
            raise Exception('Flash inputs unsupported')

    flash_phase_boundary_algos = [flash_phase_boundary_one_sided_secant]
    flash_phase_boundary_methods = [SECANT_PHASE_BOUNDARY]

    FLASH_PHASE_BOUNDARY_MAXITER = 100
    FLASH_PHASE_BOUNDARY_MAXITER_XTOL = None
    FLASH_PHASE_BOUNDARY_MAXITER_YTOL = 1e-6


    def flash_phase_boundary(self, zs, phase_frac_check, T=None, P=None, V=None, H=None, S=None, U=None,
                             hot_start=None):
        T_spec = T is not None
        P_spec = P is not None
        V_spec = V is not None
        H_spec = H is not None
        S_spec = S is not None
        U_spec = U is not None
        spec_count = T_spec + P_spec + V_spec + H_spec + S_spec + U_spec
        if spec_count != 1:
            raise ValueError("One specification must be provided")
        if T_spec:
            iter_var, backup_iter_var = 'P', 'H'
            spec_var, spec_val = 'T', T
        if P_spec:
            iter_var, backup_iter_var = 'T', 'H'
            spec_var, spec_val = 'P', P
        if V_spec:
            iter_var, backup_iter_var = 'P', 'H'
            spec_var, spec_val = 'V', V
        if H_spec:
            iter_var, backup_iter_var = 'P', 'T'
            spec_var, spec_val = 'H', H
        if S_spec:
            iter_var, backup_iter_var = 'P', 'T'
            spec_var, spec_val = 'S', S
        if U_spec:
            iter_var, backup_iter_var = 'P', 'T'
            spec_var, spec_val = 'U', U


        for method in self.flash_phase_boundary_algos:
            res, bounding_attempts, iterations = method(flasher=self, zs=zs, spec_var=spec_var, spec_val=spec_val, iter_var=iter_var,
                                                    check=phase_frac_check, hot_start=hot_start,
                                                    xtol=self.FLASH_PHASE_BOUNDARY_MAXITER_XTOL,
                                                    ytol=self.FLASH_PHASE_BOUNDARY_MAXITER_YTOL,
                                                    maxiter=self.FLASH_PHASE_BOUNDARY_MAXITER)

            res.flash_convergence = {'inner_flash_convergence': res.flash_convergence,
                                     'bounding_attempts': bounding_attempts,
                                     'iterations': iterations}


            return res
        raise ValueError("Could not find a solution")



    flash_mixing_phase_boundary_methods = [PT_SECANT_PHASE_MIXING_BOUNDARY,
                                           NAIVE_BISECTION_PHASE_MIXING_BOUNDARY,
                                           SATURATION_SECANT_PHASE_MIXING_BOUNDARY,
                                           ]
    flash_mixing_phase_boundary_algos = [incipient_phase_one_sided_secant,
                                         incipient_phase_bounded_naive,
                                         incipient_liquid_bounded_PT_sat,
                                         ]

    FLASH_MIXING_PHASE_BOUNDARY_MAXITER = 100
    FLASH_MIXING_PHASE_BOUNDARY_XTOL = 1e-6
    FLASH_MIXING_PHASE_BOUNDARY_YTOL = 1e-6

    def flash_mixing_phase_boundary(self, specs, zs_existing, zs_added, boundary='VL'):
        if boundary == 'VL':
            # if we start from a liquid, will converge to a gas with VF=0
            # if we start from a gas, will converge to a liquid with LF=0
            check = VL_boolean_check
        elif boundary == 'LL':
            check = LL_boolean_check
        elif boundary == 'VLL':
            # Hard to say if this flash will converge to a VF=0 or a second liquid fraction of 0
            check = VLL_boolean_check
        elif boundary == 'VLN/LN':
            check = VLN_or_LN_boolean_check
        elif boundary == 'VLL/LL':
            check = VLL_or_LL_boolean_check
        else:
            raise ValueError("Unrecognized boundary")


        for method in self.flash_mixing_phase_boundary_algos:
            # try:
            if method is incipient_phase_one_sided_secant:
                # can only solve two phase prolems
                if boundary not in ('VL',):
                    continue
                res, bounding_attempts, iters, mixing_factor = incipient_phase_one_sided_secant(
                    flasher=self, specs=specs, zs_existing=zs_existing, zs_added=zs_added, check=check, ytol=self.FLASH_MIXING_PHASE_BOUNDARY_YTOL)
            elif method is incipient_phase_bounded_naive:
                res, bounding_attempts, iters, mixing_factor = incipient_phase_bounded_naive(flasher=self, specs=specs, zs_existing=zs_existing, zs_added=zs_added, check=check,
                                                                                    xtol=self.FLASH_MIXING_PHASE_BOUNDARY_XTOL)
            elif method is incipient_liquid_bounded_PT_sat and boundary == 'VL':
                res, bounding_attempts, iters, mixing_factor = incipient_liquid_bounded_PT_sat(flasher=self, specs=specs, zs_existing=zs_existing, zs_added=zs_added, check=check,
                                                                                            xtol=self.FLASH_MIXING_PHASE_BOUNDARY_XTOL)


            res.flash_convergence = {'inner_flash_convergence': res.flash_convergence,
                                     'bounding_attempts': bounding_attempts,
                                     'iterations': iters,
                                     'mixing_factor': mixing_factor}


            return res
            # except Exception as e:
            #     print(e)
        raise ValueError("Could not find a solution")



    def generate_Ts(self, Ts=None, Tmin=None, Tmax=None, pts=50, zs=None,
                    method=None):
        if method is None:
            method = 'physical'

        constants = self.constants

        N = constants.N
        if zs is None:
            zs = [1.0/N]*N

        physical = method == 'physical'
        realistic = method == 'realistic'

        Tcs = constants.Tcs
        Tc = sum([zs[i]*Tcs[i] for i in range(N)])

        if Ts is None:
            if Tmin is None:
                if physical:
                    Tmin = max(p.T_MIN_FIXED for p in self.phases)
                elif realistic:
                    # Round the temperature widely, ensuring consistent rounding
                    Tmin = 1e-2*round(floor(Tc), -1)
            if Tmax is None:
                if physical:
                    Tmax = min(p.T_MAX_FIXED for p in self.phases)
                elif realistic:
                    # Round the temperature widely, ensuring consistent rounding
                    Tmax = min(10*round(floor(Tc), -1), 2000)

            Ts = logspace(log10(Tmin), log10(Tmax), pts)
#            Ts = linspace(Tmin, Tmax, pts)
        return Ts


    def generate_Ps(self, Ps=None, Pmin=None, Pmax=None, pts=50, zs=None,
                    method=None):
        if method is None:
            method = 'physical'

        constants = self.constants

        N = constants.N
        if zs is None:
            zs = [1.0/N]*N

        physical = method == 'physical'
        realistic = method == 'realistic'

        Pcs = constants.Pcs
        Pc = sum([zs[i]*Pcs[i] for i in range(N)])

        if Ps is None:
            if Pmin is None:
                if physical:
                    Pmin = phases.Phase.P_MIN_FIXED
                elif realistic:
                    # Round the pressure widely, ensuring consistent rounding
                    Pmin = min(1e-5*round(floor(Pc), -1), 100)
            if Pmax is None:
                if physical:
                    Pmax = phases.Phase.P_MAX_FIXED
                elif realistic:
                    # Round the pressure widely, ensuring consistent rounding
                    Pmax = min(10*round(floor(Pc), -1), 1e8)

            Ps = logspace(log10(Pmin), log10(Pmax), pts)
        return Ps

    def generate_Vs(self, Vs=None, Vmin=None, Vmax=None, pts=50, zs=None,
                    method=None):
        if method is None:
            method = 'physical'

        constants = self.constants

        N = constants.N
        if zs is None:
            zs = [1.0/N]*N

        physical = method == 'physical'
        realistic = method == 'realistic'

        Vcs = constants.Vcs
        Vc = sum([zs[i]*Vcs[i] for i in range(N)])

        min_bound = None
        CEOS_phases = (phases.CEOSLiquid, phases.CEOSGas)
        for phase in self.phases:
            if isinstance(phase, CEOS_phases):
                c2R = phase.eos_class.c2*R
                Tcs, Pcs = constants.Tcs, constants.Pcs
                b = sum([c2R*Tcs[i]*zs[i]/Pcs[i] for i in range(constants.N)])
                min_bound = b*(1.0 + 1e-15) if min_bound is None else min(min_bound, b*(1.0 + 1e-15))



        if Vs is None:
            if Vmin is None:
                if physical:
                    Vmin = phases.Phase.V_MIN_FIXED
                elif realistic:
                    # Round the pressure widely, ensuring consistent rounding
                    Vmin = round(Vc, 5)
                if Vmin < min_bound:
                    Vmin = min_bound
            if Vmax is None:
                if physical:
                    Vmax = phases.Phase.V_MAX_FIXED
                elif realistic:
                    # Round the pressure widely, ensuring consistent rounding
                    Vmax = 1e5*round(Vc, 5)

            Vs = logspace(log10(Vmin), log10(Vmax), pts)
        return Vs

    def grid_flash(self, zs, Ts=None, Ps=None, Vs=None,
                   VFs=None, SFs=None, Hs=None, Ss=None, Us=None,
                   props=None, store=True):

        flashes = []

        T_spec = Ts is not None
        P_spec = Ps is not None
        V_spec = Vs is not None
        H_spec = Hs is not None
        S_spec = Ss is not None
        U_spec = Us is not None
        VF_spec = VFs is not None
        SF_spec = SFs is not None

        flash_specs = {'zs': zs}
        spec_keys = []
        spec_iters = []
        if T_spec:
            spec_keys.append('T')
            spec_iters.append(Ts)
        if P_spec:
            spec_keys.append('P')
            spec_iters.append(Ps)
        if V_spec:
            spec_keys.append('V')
            spec_iters.append(Vs)
        if H_spec:
            spec_keys.append('H')
            spec_iters.append(Hs)
        if S_spec:
            spec_keys.append('S')
            spec_iters.append(Ss)
        if U_spec:
            spec_keys.append('U')
            spec_iters.append(Us)
        if VF_spec:
            spec_keys.append('VF')
            spec_iters.append(VFs)
        if SF_spec:
            spec_keys.append('SF')
            spec_iters.append(SFs)

        do_props = props is not None
        vectorized_props = isinstance(props, str)

        calc_props = []
        for n0, spec0 in enumerate(spec_iters[0]):
            if do_props:
                row_props = []
            if store:
                row_flashes = []
            for n1, spec1 in enumerate(spec_iters[1]):
                flash_specs = {'zs': zs, spec_keys[0]: spec0, spec_keys[1]: spec1}
                try:
                    state = self.flash(**flash_specs)
                except Exception as e:
                    state = None
                    print(f'Failed trying to flash {flash_specs}, with exception {e}.')

                if store:
                    row_flashes.append(state)
                if do_props:
                    if vectorized_props:
                        state_props = state.value(props) if state is not None else None
                    else:
                        state_props = [state.value(s) for s in props] if state is not None else [None for s in props]

                    row_props.append(state_props)

            if do_props:
                calc_props.append(row_props)
            if store:
                flashes.append(row_flashes)

        if do_props and store:
            return flashes, calc_props
        elif do_props:
            return calc_props
        elif store:
            return flashes
        return None

    def _finish_initialization_base(self):
        solids = self.solids
        liquids = self.liquids
        gas = self.gas
        if solids is None:
            solids = []

        liquids_to_unique_liquids = []
        unique_liquids = []
        liquid_count = len(liquids)
        if liquid_count == 1 or (liquid_count > 1 and all(liquids[0].is_same_model(l) for l in liquids[1:])):
            # All the liquids are the same
            unique_liquids.append(liquids[0])
            liquids_to_unique_liquids.extend([0]*len(liquids))
        else:
            unique_liquid_hashes = []
            # unique_liquid_hashes is not used except in this code block
            for i, l in enumerate(liquids):
                h = l.model_hash()
                if h not in unique_liquid_hashes:
                    unique_liquid_hashes.append(h)
                    unique_liquids.append(l)
                    liquids_to_unique_liquids.append(i)
                else:
                    liquids_to_unique_liquids.append(unique_liquid_hashes.index(h))
        gas_to_unique_liquid = None
        if gas is not None:
            if len(unique_liquids) == 1:
                for i, l in enumerate(liquids):
                    if l.is_same_model(gas, ignore_phase=True):
                        gas_to_unique_liquid = liquids_to_unique_liquids[i]
                        self.ceos_gas_liquid_compatible = True
                        break

        self.gas_to_unique_liquid = gas_to_unique_liquid
        self.liquids_to_unique_liquids = liquids_to_unique_liquids

        self.unique_liquids = unique_liquids
        self.unique_liquid_count = len(unique_liquids)
        self.unique_phases = [gas] + unique_liquids if gas is not None else unique_liquids
        if solids:
            self.unique_phases += solids
        self.unique_phase_count = (1 if gas is not None else 0) + self.unique_liquid_count + len(solids)





        self.T_MIN_FLASH = max(p.T_MIN_FLASH for p in self.phases)
        self.T_MAX_FLASH = min(p.T_MAX_FLASH for p in self.phases)
<<<<<<< HEAD
        vectorized = False
        vectorized_statuses = {i.vectorized for i in self.phases}
        if len(vectorized_statuses) > 1:
=======
        self.T_MIN_FLASH_ANY = min(p.T_MIN_FLASH for p in self.phases)
        self.T_MAX_FLASH_ANY = max(p.T_MAX_FLASH for p in self.phases)
        scalar = True
        scalar_statuses = {i.scalar for i in self.phases}
        if len(scalar_statuses) > 1:
>>>>>>> 1bcc94d7
            raise ValueError("Can only perform flashes with all phases in a numpy basis or all phases in a pure Python basis")
        self.vectorized = vectorized_statuses.pop()

        self.supports_lnphis_args = all(p.supports_lnphis_args for p in self.phases)

        # Make the phases aware of the constants and properties
        constants = self.constants
        correlations = self.correlations
        for p in self.phases:
            if hasattr(p, 'constants') and p.constants is not constants:
                raise ValueError("Provided phase is associated with a different constants object")
            p.constants = constants
            if hasattr(p, 'correlations') and p.correlations is not correlations:
                raise ValueError("Provided phase is associated with a different correlations object")
            p.correlations = correlations


    def debug_grid_flash(self, zs, check0, check1, Ts=None, Ps=None, Vs=None,
                         VFs=None, SFs=None, Hs=None, Ss=None, Us=None,
                         retry=False, verbose=True):

        matrix_spec_flashes = []
        matrix_flashes = []
        nearest_check_prop = 'T' if 'T' not in (check0, check1) else 'P'

        T_spec = Ts is not None
        P_spec = Ps is not None
        V_spec = Vs is not None
        H_spec = Hs is not None
        S_spec = Ss is not None
        U_spec = Us is not None
        VF_spec = VFs is not None
        SF_spec = SFs is not None

        flash_specs = {'zs': zs}
        spec_keys = []
        spec_iters = []
        if T_spec:
            spec_keys.append('T')
            spec_iters.append(Ts)
        if P_spec:
            spec_keys.append('P')
            spec_iters.append(Ps)
        if V_spec:
            spec_keys.append('V')
            spec_iters.append(Vs)
        if H_spec:
            spec_keys.append('H')
            spec_iters.append(Hs)
        if S_spec:
            spec_keys.append('S')
            spec_iters.append(Ss)
        if U_spec:
            spec_keys.append('U')
            spec_iters.append(Us)
        if VF_spec:
            spec_keys.append('VF')
            spec_iters.append(VFs)
        if SF_spec:
            spec_keys.append('SF')
            spec_iters.append(SFs)

        V_set = {check1, check0}
        TV_iter = V_set == {'T', 'V'}
        PV_iter = V_set == {'P', 'V'}
        high_prec_V = TV_iter or PV_iter

        for n0, spec0 in enumerate(spec_iters[0]):
            row = []
            row_flashes = []
            row_spec_flashes = []
            for n1, spec1 in enumerate(spec_iters[1]):

                flash_specs = {'zs': zs, spec_keys[0]: spec0, spec_keys[1]: spec1}
                state = self.flash(**flash_specs)

                check0_spec = getattr(state, check0)
                try:
                    check0_spec = check0_spec()
                except:
                    pass
                check1_spec = getattr(state, check1)
                try:
                    check1_spec = check1_spec()
                except:
                    pass

                kwargs = {}
                kwargs[check0] = check0_spec
                kwargs[check1] = check1_spec

                # TV_iter is important to always do
                if TV_iter:
                    kwargs['V'] = state.V_iter(force=False)
                kwargs['retry'] = retry
                kwargs['solution'] = lambda new: abs(new.value(nearest_check_prop) - state.value(nearest_check_prop))
                try:
                    new = self.flash(**kwargs)
                    if PV_iter:
                        # Do a check here on tolerance
                        err = abs((new.value(nearest_check_prop) - state.value(nearest_check_prop))/state.value(nearest_check_prop))
                        if err > 1e-8:
                            kwargs['V'] = state.V_iter(force=True)
                            new = self.flash(**kwargs)
                except Exception as e:
                    # Was it a precision issue? Some flashes can be brutal
                    if 'V' in kwargs:
                        try:
                             kwargs['V'] = state.V_iter(True)
                             new = self.flash(**kwargs)
                        except Exception as e2:
                            new = None
                            if verbose:
                                print(f'Failed trying to flash {kwargs}, from original point {flash_specs}, with exception {e}.')
                    else:
                        new = None
                        if verbose:
                            print(f'Failed trying to flash {kwargs}, from original point {flash_specs}, with exception {e}.')
                row_spec_flashes.append(state)
                row_flashes.append(new)

            matrix_spec_flashes.append(row_spec_flashes)
            matrix_flashes.append(row_flashes)
        return matrix_spec_flashes, matrix_flashes

    def debug_err_flash_grid(self, matrix_spec_flashes, matrix_flashes,
                             check, method='rtol', verbose=True):
        matrix = []
        N0 = len(matrix_spec_flashes)
        N1 = len(matrix_spec_flashes[0])
        for i in range(N0):
            row = []
            for j in range(N1):
                state = matrix_spec_flashes[i][j]
                new = matrix_flashes[i][j]

                act = getattr(state, check)
                try:
                    act = act()
                except:
                    pass

                if new is None:
                    err = 1.0
                else:
                    calc = getattr(new, check)
                    try:
                        calc = calc()
                    except:
                        pass
                    if method == 'rtol':
                        err = abs((act - calc)/act)

                if err > 1e-6 and verbose:
                    try:
                        print([matrix_flashes[i][j].T, matrix_spec_flashes[i][j].T])
                        print([matrix_flashes[i][j].P, matrix_spec_flashes[i][j].P])
                        print(matrix_flashes[i][j], matrix_spec_flashes[i][j])
                    except:
                        pass
                row.append(err)
            matrix.append(row)
        return matrix


    def TPV_inputs(self, spec0='T', spec1='P', check0='P', check1='V', prop0='T',
                   Ts=None, Tmin=None, Tmax=None,
                   Ps=None, Pmin=None, Pmax=None,
                   Vs=None, Vmin=None, Vmax=None,
                   VFs=None, SFs=None,
                   auto_range=None, zs=None, pts=50,
                   trunc_err_low=1e-15, trunc_err_high=None, plot=True,
                   show=True, color_map=None, retry=False, verbose=True):

        specs = []
        for a_spec in (spec0, spec1):
            if 'T' == a_spec:
                Ts = self.generate_Ts(Ts=Ts, Tmin=Tmin, Tmax=Tmax, pts=pts, zs=zs,
                                      method=auto_range)
                specs.append(Ts)
            elif 'P' == a_spec:
                Ps = self.generate_Ps(Ps=Ps, Pmin=Pmin, Pmax=Pmax, pts=pts, zs=zs,
                                  method=auto_range)
                specs.append(Ps)
            elif 'V' == a_spec:
                Vs = self.generate_Vs(Vs=Vs, Vmin=Vmin, Vmax=Vmax, pts=pts, zs=zs,
                                  method=auto_range)
                specs.append(Vs)
            elif 'VF' == a_spec:
                if VFs is None:
                    VFs = linspace(0, 1, pts)
                specs.append(VFs)
            elif 'SF' == a_spec:
                if SFs is None:
                    SFs = linspace(0, 1, pts)
                specs.append(SFs)

        specs0, specs1 = specs
        matrix_spec_flashes, matrix_flashes = self.debug_grid_flash(zs,
            check0=check0, check1=check1, Ts=Ts, Ps=Ps, Vs=Vs, VFs=VFs,
            retry=retry, verbose=verbose)

        errs = self.debug_err_flash_grid(matrix_spec_flashes,
            matrix_flashes, check=prop0, verbose=verbose)

        if plot:
            import matplotlib.pyplot as plt
            from matplotlib import cm
            from matplotlib.colors import LogNorm
#            plt.ioff()
            X, Y = np.meshgrid(specs0, specs1)
            z = np.array(errs).T
            fig, ax = plt.subplots()
            z[np.where(abs(z) < trunc_err_low)] = trunc_err_low
            if trunc_err_high is not None:
                z[np.where(abs(z) > trunc_err_high)] = trunc_err_high

            if color_map is None:
                color_map = cm.viridis

            # im = ax.pcolormesh(X, Y, z, cmap=cm.PuRd, norm=LogNorm())
            im = ax.pcolormesh(X, Y, z, cmap=color_map, norm=LogNorm(vmin=trunc_err_low, vmax=trunc_err_high))
            # im = ax.pcolormesh(X, Y, z, cmap=cm.viridis, norm=LogNorm(vmin=1e-7, vmax=1))
            cbar = fig.colorbar(im, ax=ax)
            cbar.set_label('Relative error')

            ax.set_yscale('log')
            ax.set_xscale('log')
            ax.set_xlabel(spec0)
            ax.set_ylabel(spec1)

            max_err = np.max(errs)
            if trunc_err_low is not None and max_err < trunc_err_low:
                max_err = 0
            if trunc_err_high is not None and max_err > trunc_err_high:
                max_err = trunc_err_high

            ax.set_title(f'{check0} {check1} validation of {prop0}; Reference flash {spec0} {spec1}; max err {max_err:.1e}')


            if show:
                plt.show()

            return matrix_spec_flashes, matrix_flashes, errs, fig
        return matrix_spec_flashes, matrix_flashes, errs

    def grid_props(self, spec0='T', spec1='P', prop='H',
                   Ts=None, Tmin=None, Tmax=None,
                   Ps=None, Pmin=None, Pmax=None,
                   Vs=None, Vmin=None, Vmax=None,
                   VFs=None, SFs=None,
                   auto_range=None, zs=None, pts=50, plot=True,
                   show=True, color_map=None):

        specs = []
        for a_spec in (spec0, spec1):
            if 'T' == a_spec:
                Ts = self.generate_Ts(Ts=Ts, Tmin=Tmin, Tmax=Tmax, pts=pts, zs=zs,
                                      method=auto_range)
                specs.append(Ts)
            if 'P' == a_spec:
                Ps = self.generate_Ps(Ps=Ps, Pmin=Pmin, Pmax=Pmax, pts=pts, zs=zs,
                                  method=auto_range)
                specs.append(Ps)
            if 'V' == a_spec:
                Vs = self.generate_Vs(Vs=Vs, Vmin=Vmin, Vmax=Vmax, pts=pts, zs=zs,
                                  method=auto_range)
                specs.append(Vs)
            if 'VF' == a_spec:
                if VFs is None:
                    VFs = linspace(0, 1, pts)
                specs.append(VFs)
            if 'SF' == a_spec:
                if SFs is None:
                    SFs = linspace(0, 1, pts)
                specs.append(SFs)

        specs0, specs1 = specs
        props = self.grid_flash(zs, Ts=Ts, Ps=Ps, Vs=Vs, VFs=VFs, props=prop, store=False)
#        props = []
#        pts_iter = range(pts)
#        for i in pts_iter:
#            row = []
#            for j in pts_iter:
#                flash = matrix_flashes[i][j]
#                try:
#                    v = getattr(flash, prop)
#                    try:
#                        v = v()
#                    except:
#                        pass
#                except:
#                    v = None
#                row.append(v)
#            props.append(row)

        if plot:
            import matplotlib.pyplot as plt
            from matplotlib import cm
            from matplotlib.colors import LogNorm
            X, Y = np.meshgrid(specs0, specs1)
            z = np.array(props).T
            fig, ax = plt.subplots()

            if color_map is None:
                color_map = cm.viridis

            if np.any(np.array(props) < 0):
                norm = None
            else:
                norm = LogNorm()
            im = ax.pcolormesh(X, Y, z, cmap=color_map, norm=norm) #
            cbar = fig.colorbar(im, ax=ax)
            cbar.set_label(prop)

            ax.set_yscale('log')
            ax.set_xscale('log')
            ax.set_xlabel(spec0)
            ax.set_ylabel(spec1)

#            ax.set_title()
            if show:
                plt.show()
            return props, fig

        return props

    def debug_mixing_phase_boundary_PT(self, zs, zs_mixing, Pmin=None, Pmax=None,
                                       Tmin=None, Tmax=None, pts=50,
                ignore_errors=True, values=False, verbose=False, show=False,
                T_pts=None, P_pts=None, Ts=None, Ps=None, boundary='VL'): # pragma: no cover
        if not has_matplotlib() and not values:
            raise Exception('Optional dependency matplotlib is required for plotting')
        if Pmin is None:
            Pmin = 1e2
        if Pmax is None:
            Pmax = min(self.constants.Pcs)
        if Tmin is None:
            Tmin = min(self.constants.Tms)*.9
        if Tmax is None:
            Tmax = max(self.constants.Tcs)*1.5
        if T_pts is None:
            T_pts = pts
        if P_pts is None:
            P_pts = pts

        Ts = self.generate_Ts(Ts=Ts, Tmin=Tmin, Tmax=Tmax, pts=T_pts, zs=zs)
        Ps = self.generate_Ps(Ps=Ps, Pmin=Pmin, Pmax=Pmax, pts=P_pts, zs=zs)

        matrix = []
        for T in Ts:
            row = []
            for P in Ps:
                try:
                    state = self.flash_mixing_phase_boundary(specs={'T': T, 'P': P}, zs_existing=zs, zs_added=zs_mixing, boundary=boundary)
                    row.append(state.flash_convergence['mixing_factor'])
                except Exception as e:
                    if verbose:
                        print([T, P, e])
                    if ignore_errors:
                        row.append(nan)
                    else:
                        raise e
            matrix.append(row)

        if values:
            return Ts, Ps, matrix

        import matplotlib.pyplot as plt
        fig, ax = plt.subplots()

        Ts, Ps = np.meshgrid(Ts, Ps)
        im = ax.pcolormesh(Ts, Ps, matrix, cmap=plt.get_cmap('viridis'))
        cbar = fig.colorbar(im, ax=ax)
        cbar.set_label('Factor')

        ax.set_yscale('log')
        ax.set_xlabel('Temperature [K]')
        ax.set_ylabel('Pressure [Pa]')
        plt.title(f'PT flash mixing {boundary} boundary flashes, zs={zs}, zs_mixing={zs_mixing}')
        if show:
            plt.show()
        else:
            return fig

    def debug_PT(self, zs, Pmin=None, Pmax=None, Tmin=None, Tmax=None, pts=50,
                ignore_errors=True, values=False, verbose=False, show=False,
                T_pts=None, P_pts=None, Ts=None, Ps=None): # pragma: no cover
        if not has_matplotlib() and not values:
            raise Exception('Optional dependency matplotlib is required for plotting')
        if Pmin is None:
            Pmin = 1e4
        if Pmax is None:
            Pmax = min(self.constants.Pcs)
        if Tmin is None:
            Tmin = min(self.constants.Tms)*.9
        if Tmax is None:
            Tmax = max(self.constants.Tcs)*1.5
        if T_pts is None:
            T_pts = pts
        if P_pts is None:
            P_pts = pts

        Ts = self.generate_Ts(Ts=Ts, Tmin=Tmin, Tmax=Tmax, pts=T_pts, zs=zs)
        Ps = self.generate_Ps(Ps=Ps, Pmin=Pmin, Pmax=Pmax, pts=P_pts, zs=zs)

#        Ps = logspace(log10(Pmin), log10(Pmax), pts)
#        Ts = linspace(Tmin, Tmax, pts)

        matrix = []
        for T in Ts:
            row = []
            for P in Ps:
                try:
                    state = self.flash(T=T, P=P, zs=zs)
                    row.append(state.phase)
                except Exception as e:
                    if verbose:
                        print([T, P, e])
                    if ignore_errors:
                        row.append('F')
                    else:
                        raise e
            matrix.append(row)

        if values:
            return Ts, Ps, matrix


        regions = {'V': 1, 'L': 2, 'S': 3, 'VL': 4, 'LL': 5, 'VLL': 6,
                       'VLS': 7, 'VLLS': 8, 'VLLSS': 9, 'LLL': 10, 'VLLL': 11,
                       'VLLLL': 12, 'LLLL': 13, 'F': 0}

        used_regions = set()
        for row in matrix:
            for v in row:
                used_regions.add(v)

        region_keys = list(regions.keys())
        used_keys = [i for i in region_keys if i in used_regions]

        regions_keys = [n for _, n in sorted(zip([regions[i] for i in used_keys], used_keys))]
        used_values = [regions[i] for i in regions_keys]

        new_map = list(range(len(used_values)))
        new_map_trans = {i: j for i, j in zip(used_values, new_map)}

        dat = [[new_map_trans[regions[matrix[j][i]]] for j in range(pts)] for i in range(pts)]
#        print(dat)
        import matplotlib.pyplot as plt
        from matplotlib import colors
        fig, ax = plt.subplots()
        Ts, Ps = np.meshgrid(Ts, Ps)

        # need 3 more
        cmap = colors.ListedColormap(['y','b','r', 'g', 'c', 'm', 'k', 'fuchsia', 'gold', 'lime', 'indigo', 'cyan'][0:len(used_values)])

        vmax = len(used_values) - 1

#        ax.scatter(Ts,Ps, s=dat)
        im = ax.pcolormesh(Ts, Ps, dat, cmap=cmap, norm=colors.Normalize(vmin=0, vmax=vmax)) # , cmap=color_map, norm=LogNorm()
        cbar = fig.colorbar(im, ax=ax)
        cbar.set_label('Phase')
        cbar.ax.locator_params(nbins=len(used_values))
#        cbar = plt.colorbar()

#        cs = ax.contourf(Ts, Ps, dat, levels=list(sorted(regions.values())))
#        cbar = fig.colorbar(ax)

        # used_region_keys = regions_keys
        cbar.ax.set_yticklabels(regions_keys)

        # cbar.ax.set_yticklabels([n for _, n in sorted(zip(regions.values(), regions.keys()))])
#        cbar.ax.set_yticklabels(regions_keys)
#        ax.set_yscale('log')
        plt.yscale('log')
        plt.xlabel('System temperature, K')
        plt.ylabel('System pressure, Pa')
#        plt.imshow(dat, interpolation='nearest')
#        plt.legend(loc='best', fancybox=True, framealpha=0.5)
#        return fig, ax

        if len(zs) > 4:
            zs = '...'
        plt.title('PT system flashes, zs=%s' %zs)
        if show:
            plt.show()
        else:
            return fig


    def plot_TP(self, zs, Tmin=None, Tmax=None, pts=50, branches=None,
                ignore_errors=True, values=False, show=True, hot=False): # pragma: no cover
        r'''Method to create a plot of the phase envelope as can be calculated
        from a series of temperature & vapor fraction spec flashes. By default
        vapor fractions of 0 and 1 are plotted; additional vapor fraction
        specifications can be specified in the `branches` argument as a list.

        Parameters
        ----------
        zs : list[float]
            Mole fractions of the feed, [-]
        Tmin : float, optional
            Minimum temperature to begin the plot, [K]
        Tmax : float, optional
            Maximum temperature to end the plot, [K]
        pts : int, optional
           The number of points to calculated for each vapor fraction value,
           [-]
        branches : list[float], optional
            Extra vapor fraction values to plot, [-]
        ignore_errors : bool, optional
            Whether to fail on a calculation failure, or to ignore the bad
            point, [-]
        values : bool, optional
            If True, the calculated values will be returned instead of
            plotted, [-]
        show : bool, optional
            If True, the plot will be created and displayed; if False and `values`
            is False, the plot Figure object will be returned but not displayed;
            and if False and `values` is False, no plot will be created or shown
            [-]
        hot : bool, optional
            Whether to restart the next flash from the previous flash or not
            (intended to speed the call when True), [-]

        Returns
        -------
        Ts : list[float]
            Temperatures, [K]
        P_dews : list[float]
            Bubble point pressures at the evaluated points, [Pa]
        P_bubbles : list[float]
            Dew point pressures at the evaluated points, [Pa]
        branch_Ps : None or list[list[float]]
            Pressures which yield the equilibrium vapor fractions specified;
            formatted as [[P1_VFx, P2_VFx, ... Pn_VFx], ...,
            [P1_VFy, P2_VFy, ... Pn_VFy]], [Pa]
        '''
        if not has_matplotlib() and not values:
            raise Exception('Optional dependency matplotlib is required for plotting')
        if not Tmin:
            Tmin = min(self.constants.Tms)
        if not Tmax:
            Tmax = min(self.constants.Tcs)
        Ts = linspace(Tmin, Tmax, pts)
        P_dews = []
        P_bubbles = []
        branch = branches is not None
        if branch:
            branch_Ps = [[] for i in range(len(branches))]
        else:
            branch_Ps = None

        state_TVF0, state_TVF1 = None, None
        for T in Ts:
            if not hot:
                state_TVF0, state_TVF1 = None, None
            try:
                state_TVF0 = self.flash(T=T, VF=0.0, zs=zs, hot_start=state_TVF0)
                assert state_TVF0 is not None
                P_bubbles.append(state_TVF0.P)
            except Exception as e:
                if ignore_errors:
                    P_bubbles.append(None)
                else:
                    raise e
            try:
                state_TVF1 = self.flash(T=T, VF=1.0, zs=zs, hot_start=state_TVF1)
                assert state_TVF1 is not None
                P_dews.append(state_TVF1.P)
            except Exception as e:
                if ignore_errors:
                    P_dews.append(None)
                else:
                    raise e

            if branch:
                for VF, Ps in zip(branches, branch_Ps):
                    try:
                        state = self.flash(T=T, VF=VF, zs=zs)
                        Ps.append(state.P)
                    except Exception as e:
                        if ignore_errors:
                            Ps.append(None)
                        else:
                            raise e
        if values and not show:
            return Ts, P_dews, P_bubbles, branch_Ps

        import matplotlib.pyplot as plt
        fig, ax = plt.subplots()
        plt.semilogy(Ts, P_dews, label='TP dew point curve')
        plt.semilogy(Ts, P_bubbles, label='TP bubble point curve')
        plt.xlabel('System temperature, K')
        plt.ylabel('System pressure, Pa')
        plt.title('PT system curve, zs=%s' %zs)
        if branch:
            for VF, Ps in zip(branches, branch_Ps):
                plt.semilogy(Ts, Ps, label='TP curve for VF=%s'%VF)
        plt.legend(loc='best')
        if show:
            plt.show()
        if values:
            return Ts, P_dews, P_bubbles, branch_Ps
        else:
            return fig


    def plot_PT(self, zs, Pmin=None, Pmax=None, pts=50, branches=[],
                ignore_errors=True, values=False, show=True, hot=False): # pragma: no cover
        r'''Method to create a plot of the phase envelope as can be calculated
        from a series of pressure & vapor fraction spec flashes. By default
        vapor fractions of 0 and 1 are plotted; additional vapor fraction
        specifications can be specified in the `branches` argument as a list.

        Parameters
        ----------
        zs : list[float]
            Mole fractions of the feed, [-]
        Pmin : float, optional
            Minimum pressure to begin the plot, [Pa]
        Pmax : float, optional
            Maximum pressure to end the plot, [Pa]
        pts : int, optional
           The number of points to calculated for each vapor fraction value,
           [-]
        branches : list[float], optional
            Extra vapor fraction values to plot, [-]
        ignore_errors : bool, optional
            Whether to fail on a calculation failure, or to ignore the bad
            point, [-]
        values : bool, optional
            If True, the calculated values will be returned instead of
            plotted, [-]
        show : bool, optional
            If True, the plot will be created and displayed; if False and `values`
            is False, the plot Figure object will be returned but not displayed;
            and if False and `values` is False, no plot will be created or shown
            [-]
        hot : bool, optional
            Whether to restart the next flash from the previous flash or not
            (intended to speed the call when True), [-]

        Returns
        -------
        Ps : list[float]
            Pressures, [Pa]
        T_dews : list[float]
            Bubble point temperatures at the evaluated points, [K]
        T_bubbles : list[float]
            Dew point temperatures at the evaluated points, [K]
        branch_Ts : None or list[list[float]]
            Temperatures which yield the equilibrium vapor fractions specified;
            formatted as [[T1_VFx, T2_VFx, ... Tn_VFx], ...,
            [T1_VFy, T2_VFy, ... Tn_VFy]], [k]
        '''
        if not has_matplotlib() and not values:
            raise Exception('Optional dependency matplotlib is required for plotting')
        if not Pmin:
            Pmin = 1e4
        if not Pmax:
            Pmax = min(self.constants.Pcs)
        Ps = logspace(log10(Pmin), log10(Pmax), pts)
        T_dews = []
        T_bubbles = []
        branch = bool(len(branches))
        if branch:
            branch_Ts = [[] for i in range(len(branches))]
        else:
            branch_Ts = None
        state_PVF0, state_PVF1 = None, None
        for P in Ps:
            if not hot:
                state_PVF0, state_PVF1 = None, None
            try:
                state_PVF0 = self.flash(P=P, VF=0, zs=zs, hot_start=state_PVF0)
                assert state_PVF0 is not None
                T_bubbles.append(state_PVF0.T)
            except Exception as e:
                if ignore_errors:
                    T_bubbles.append(None)
                else:
                    raise e
            try:
                state_PVF1 = self.flash(P=P, VF=1, zs=zs, hot_start=state_PVF1)
                assert state_PVF1 is not None
                T_dews.append(state_PVF1.T)
            except Exception as e:
                if ignore_errors:
                    T_dews.append(None)
                else:
                    raise e

            if branch:
                for VF, Ts in zip(branches, branch_Ts):
                    try:
                        state = self.flash(P=P, VF=VF, zs=zs)
                        Ts.append(state.T)
                    except Exception as e:
                        if ignore_errors:
                            Ts.append(None)
                        else:
                            raise e
        if values:
            return Ps, T_dews, T_bubbles, branch_Ts
        import matplotlib.pyplot as plt
        fig, ax = plt.subplots()
        plt.plot(Ps, T_dews, label='PT dew point curve')
        plt.plot(Ps, T_bubbles, label='PT bubble point curve')
        plt.xlabel('System pressure, Pa')
        plt.ylabel('System temperature, K')
        plt.title('PT system curve, zs=%s' %zs)
        if branch:
            for VF, Ts in zip(branches, branch_Ts):
                plt.plot(Ps, Ts, label='PT curve for VF=%s'%VF)
        plt.legend(loc='best')

        if show:
            plt.show()
        else:
            return fig

    def plot_ternary(self, T=None, P=None, scale=10): # pragma: no cover
        r'''Method to create a ternary plot of the system at either a specified
        temperature or pressure.

        Parameters
        ----------
        T : float, optional
            Temperature, [K]
        P : float, optional
            Pressure, [Pa]
        '''
        if not has_matplotlib():
            raise Exception('Optional dependency matplotlib is required for plotting')
        try:
            import ternary
        except:
            raise Exception('Optional dependency python-ternary is required for ternary plotting')
        if self.N != 3:
            raise Exception('Ternary plotting requires a mixture of exactly three components')

        is_T_spec = T is not None
        if not is_T_spec and P is None:
            raise ValueError("Either T or P must be specified")
        values = []

        cond = {'T': T} if is_T_spec else {'P': P}

        def dew_at_zs(zs):
            res = self.flash(zs=zs, VF=0, **cond)
            if is_T_spec:
                values.append(res.P)
                return res.P
            else:
                values.append(res.T)
                return res.T

        def bubble_at_zs(zs):
            res = self.flash(zs=zs, VF=1, **cond)
            if is_T_spec:
                return res.P
            else:
                return res.T

        import matplotlib as mpl
        import matplotlib.pyplot as plt
        axes_colors = {'b': 'g', 'l': 'r', 'r':'b'}
        ticks = [round(i / float(10), 1) for i in range(10+1)]

        fig, ax = plt.subplots(1, 3, gridspec_kw = {'width_ratios':[4, 4, 1]})
        ax[0].axis("off")
        ax[1].axis("off")
        ax[2].axis("off")
        names = self.constants.aliases

        for axis, f, i in zip(ax[0:2], [dew_at_zs, bubble_at_zs], [0, 1]):
            figure, tax = ternary.figure(ax=axis, scale=scale)
            figure.set_size_inches(12, 4)
            if not i:
                tax.heatmapf(f, boundary=True, colorbar=False, vmin=0)
            else:
                tax.heatmapf(f, boundary=True, colorbar=False, vmin=0, vmax=max(values))

            tax.boundary(linewidth=2.0)
            tax.left_axis_label(f"mole fraction {names[1]}", offset=0.16, color=axes_colors['l'])
            tax.right_axis_label(f"mole fraction {names[0]}", offset=0.16, color=axes_colors['r'])
            tax.bottom_axis_label(f"mole fraction {names[2]}", offset=0.16, color=axes_colors['b'])

            tax.ticks(ticks=ticks, axis='rlb', linewidth=1, clockwise=True,
                      axes_colors=axes_colors, offset=0.03, tick_formats="%.1f")

            tax.gridlines(multiple=scale/10., linewidth=2,
                          horizontal_kwargs={'color':axes_colors['b']},
                          left_kwargs={'color':axes_colors['l']},
                          right_kwargs={'color':axes_colors['r']},
                          alpha=0.5)

        norm = plt.Normalize(vmin=0, vmax=max(values))
        sm = plt.cm.ScalarMappable(cmap=plt.get_cmap('viridis'), norm=norm)
        sm._A = []
        cb = plt.colorbar(sm, ax=ax[2])
        text = 'Pressure, [Pa]' if is_T_spec else 'Temperature, [K]'
        cb.set_label(text, rotation=270, ha='center', va='center')
        cb.locator = mpl.ticker.LinearLocator(numticks=7)
        cb.formatter = mpl.ticker.ScalarFormatter()
        cb.formatter.set_powerlimits((0, 0))
        cb.update_ticks()
        # plt.tight_layout()
        if is_T_spec:
            text = "Bubble pressure vs composition (left) and dew pressure vs composition (right) at %s K" %T
        else:
            text = "Bubble temperature vs composition (left) and dew temperature vs composition (right) at %s Pa" %P
        fig.suptitle(text, fontsize=14)
        fig.subplots_adjust(top=0.85)
        plt.show()


    def plot_Txy(self, P, pts=30, ignore_errors=True, values=False, show=True): # pragma: no cover
        r'''Method to create a Txy plot for a binary system (holding pressure
        constant); the mole fraction of the first species is varied.

        Parameters
        ----------
        P : float
            Pressure for the plot, [Pa]
        pts : int, optional
           The number of points to calculated for each vapor fraction value,
           [-]
        ignore_errors : bool, optional
            Whether to fail on a calculation failure, or to ignore the bad
            point, [-]
        values : bool, optional
            If True, the calculated values will be returned instead of
            plotted, [-]
        show : bool, optional
            If True, the plot will be created and displayed; if False and `values`
            is False, the plot Figure object will be returned but not displayed;
            and if False and `values` is False, no plot will be created or shown
            [-]

        Returns
        -------
        fig : Figure
            Plot object, [-]
        z1 : list[float]
            Mole fractions of the first component at each point, [-]
        z2 : list[float]
            Mole fractions of the second component at each point, [-]
        T_dews : list[float]
            Bubble point temperatures at the evaluated points, [K]
        T_bubbles : list[float]
            Dew point temperatures at the evaluated points, [K]
        '''
        if not has_matplotlib() and values is not False:
            raise Exception('Optional dependency matplotlib is required for plotting')
        if self.N != 2:
            raise Exception('Txy plotting requires a mixture of exactly two components')
        z1 = linspace(0, 1, pts)
        z2 = [1.0 - zi for zi in z1]
        Ts_dew = []
        Ts_bubble = []

        for i in range(pts):
            try:
                res = self.flash(P=P, VF=0, zs=[z1[i], z2[i]])
                Ts_bubble.append(res.T)
            except Exception as e:
                if ignore_errors:
                    Ts_bubble.append(None)
                else:
                    raise e
            try:
                res = self.flash(P=P, VF=1, zs=[z1[i], z2[i]])
                Ts_dew.append(res.T)
            except Exception as e:
                if ignore_errors:
                    Ts_dew.append(None)
                else:
                    raise e
        if values:
            return z1, z2, Ts_dew, Ts_bubble
        import matplotlib.pyplot as plt
        fig, ax = plt.subplots()
        names = self.constants.aliases
        plt.title('Txy diagram at P=%s Pa' %P)
        plt.plot(z1, Ts_dew, label='Dew temperature, K')
        plt.plot(z1, Ts_bubble, label='Bubble temperature, K')
        plt.xlabel(f'Mole fraction {names[0]}')
        plt.ylabel('System temperature, K')
        plt.legend(loc='best')
        if show:
            plt.show()
        else:
            return fig

    def plot_Pxy(self, T, pts=30, ignore_errors=True, values=False, show=True): # pragma: no cover
        r'''Method to create a Pxy plot for a binary system (holding temperature
        constant); the mole fraction of the first species is varied.

        Parameters
        ----------
        T : float
            Temperature for the plot, [K]
        pts : int, optional
           The number of points to calculated for each vapor fraction value,
           [-]
        ignore_errors : bool, optional
            Whether to fail on a calculation failure, or to ignore the bad
            point, [-]
        values : bool, optional
            If True, the calculated values will be returned instead of
            plotted, [-]
        show : bool, optional
            If True, the plot will be created and displayed; if False and `values`
            is False, the plot Figure object will be returned but not displayed;
            and if False and `values` is False, no plot will be created or shown
            [-]

        Returns
        -------
        fig : Figure
            Plot object, [-]
        z1 : list[float]
            Mole fractions of the first component at each point, [-]
        z2 : list[float]
            Mole fractions of the second component at each point, [-]
        P_dews : list[float]
            Bubble point pressures at the evaluated points, [Pa]
        P_bubbles : list[float]
            Dew point pressures at the evaluated points, [Pa]
        '''
        if not has_matplotlib() and values is not False:
            raise Exception('Optional dependency matplotlib is required for plotting')
        if self.N != 2:
            raise Exception('Pxy plotting requires a mixture of exactly two components')
        z1 = linspace(0, 1, pts)
        z2 = [1.0 - zi for zi in z1]
        Ps_dew = []
        Ps_bubble = []
        names = self.constants.aliases

        for i in range(pts):
            try:
                res = self.flash(T=T, VF=0, zs=[z1[i], z2[i]])
                Ps_bubble.append(res.P)
            except Exception as e:
                if ignore_errors:
                    Ps_bubble.append(None)
                else:
                    raise e
            try:
                res = self.flash(T=T, VF=1, zs=[z1[i], z2[i]])
                Ps_dew.append(res.P)
            except Exception as e:
                if ignore_errors:
                    Ps_dew.append(None)
                else:
                    raise e
        if values:
            return z1, z2, Ps_dew, Ps_bubble

        import matplotlib.pyplot as plt
        fig, ax = plt.subplots()
        plt.title('Pxy diagram at T=%s K' %T)
        plt.plot(z1, Ps_dew, label='Dew pressure')
        plt.plot(z1, Ps_bubble, label='Bubble pressure')
        plt.xlabel(f'Mole fraction {names[0]}')
        plt.ylabel('System pressure, Pa')
        plt.legend(loc='best')
        if show:
            plt.show()
        else:
            return fig

    def plot_xy(self, P=None, T=None, pts=30, ignore_errors=True, values=False,
                show=True, VF=0.0): # pragma: no cover
        r'''Method to create a xy diagram for a binary system. Either a
        temperature or pressure can be specified. By default, bubble point
        flashes are performed; this can be varied by changing `VF`.

        Parameters
        ----------
        P : float, optional
            The specified pressure, [Pa]
        T : float, optional
            The specified temperature, [K]
        pts : int, optional
           The number of points in the plot [-]
        ignore_errors : bool, optional
            Whether to fail on a calculation failure, or to ignore the bad
            point, [-]
        values : bool, optional
            If True, the calculated values will be returned instead of
            plotted, [-]
        show : bool, optional
            If True, the plot will be created and displayed; if False and `values`
            is False, the plot Figure object will be returned but not displayed;
            and if False and `values` is False, no plot will be created or shown
            [-]

        Returns
        -------
        fig : Figure
            Plot object, [-]
        z1 : list[float]
            Overall mole fractions of the first component at each point, [-]
        z2 : list[float]
            Overall mole fractions of the second component at each point, [-]
        x1 : list[float]
            Liquid mole fractions of component 1 at each point, [-]
        y1 : list[float]
            Vapor mole fractions of component 1 at each point, [-]
        '''
        if not has_matplotlib():
            raise Exception('Optional dependency matplotlib is required for plotting')
        if self.N != 2:
            raise Exception('xy plotting requires a mixture of exactly two components')
        z1 = linspace(0.0, 1.0, pts)
        z2 = [1.0 - zi for zi in z1]
        y1_bubble = []
        x1_bubble = []
        for i in range(pts):
            try:
                if T is not None:
                    res = self.flash(T=T, VF=VF, zs=[z1[i], z2[i]])
                elif P is not None:
                    res = self.flash(P=P, VF=VF, zs=[z1[i], z2[i]])
                x1_bubble.append(res.liquid_bulk.zs[0])
                y1_bubble.append(res.gas.zs[0])
            except Exception as e:
                if ignore_errors:
                    print('Failed on pt %d' %(i), e)
                else:
                    raise e
        if values:
            return z1, z2, x1_bubble, y1_bubble
        import matplotlib.pyplot as plt
        fig, ax = plt.subplots()
        if T is not None:
            plt.title('xy diagram at T=%s K (varying P)' %T)
        else:
            plt.title('xy diagram at P=%s Pa (varying T)' %P)
        names = self.constants.aliases
        plt.xlabel(f'Liquid mole fraction {names[0]}')
        plt.ylabel(f'Vapor mole fraction {names[0]}')
        plt.plot(x1_bubble, y1_bubble, '-', label='liquid vs vapor composition')
        plt.legend(loc='best')
        plt.plot([0, 1], [0, 1], '--')
        plt.axis((0,1,0,1))
        if show:
            plt.show()
        else:
            return fig

    def V_liquids_ref(self):
        r'''Method to calculate and return the liquid reference molar volumes
        according to the temperature variable `T_liquid_volume_ref` of
        :obj:`thermo.bulk.BulkSettings`.

        Returns
        -------
        V_liquids_ref : list[float]
            Liquid molar volumes at the reference condition, [m^3/mol]

        Notes
        -----
        '''
        T_liquid_volume_ref = self.settings.T_liquid_volume_ref
        if T_liquid_volume_ref == 298.15:
            Vls = self.constants.Vml_STPs
        elif T_liquid_volume_ref == 288.7055555555555:
            Vls = self.constants.Vml_60Fs
        else:
            Vls = [i(T_liquid_volume_ref, None) for i in self.correlations.VolumeLiquids]
        return Vls


    @property
    def water_index(self):
        r'''The index of the component water in the components. None if water
        is not present. Water is recognized by its CAS number.

        Returns
        -------
        water_index : int
            The index of the component water, [-]

        Notes
        -----
        '''
        try:
            return self._water_index
        except AttributeError:
            pass

        try:
            self._water_index = self.constants.CASs.index(CAS_H2O)
        except ValueError:
            self._water_index = None
        return self._water_index<|MERGE_RESOLUTION|>--- conflicted
+++ resolved
@@ -817,23 +817,11 @@
             self.unique_phases += solids
         self.unique_phase_count = (1 if gas is not None else 0) + self.unique_liquid_count + len(solids)
 
-
-
-
-
-        self.T_MIN_FLASH = max(p.T_MIN_FLASH for p in self.phases)
-        self.T_MAX_FLASH = min(p.T_MAX_FLASH for p in self.phases)
-<<<<<<< HEAD
+        self.T_MIN_FLASH = self.T_MIN_FLASH_ANY = max(p.T_MIN_FLASH for p in self.phases)
+        self.T_MAX_FLASH = self.T_MAX_FLASH_ANY = min(p.T_MAX_FLASH for p in self.phases)
         vectorized = False
         vectorized_statuses = {i.vectorized for i in self.phases}
         if len(vectorized_statuses) > 1:
-=======
-        self.T_MIN_FLASH_ANY = min(p.T_MIN_FLASH for p in self.phases)
-        self.T_MAX_FLASH_ANY = max(p.T_MAX_FLASH for p in self.phases)
-        scalar = True
-        scalar_statuses = {i.scalar for i in self.phases}
-        if len(scalar_statuses) > 1:
->>>>>>> 1bcc94d7
             raise ValueError("Can only perform flashes with all phases in a numpy basis or all phases in a pure Python basis")
         self.vectorized = vectorized_statuses.pop()
 
